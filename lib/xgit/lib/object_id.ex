defmodule Xgit.Lib.ObjectId do
  @moduledoc ~S"""
  An object ID is a string that matches the format for a SHA-1 hash.

  PORTING NOTE: Compared to jgit's ObjectID, we do not implement a separate data
  type. Instead an ObjectID is simply an Elixir string. In this module, we provide
  mechanisms for manipulating and validating such strings.
  """

  alias Xgit.Lib.Constants

  @type t :: String.t()

  @doc ~S"""
  Get the special all-null ObjectId, often used to stand-in for no object.
  """
  def zero, do: "0000000000000000000000000000000000000000"

  @doc ~S"""
<<<<<<< HEAD
  Return true if the string or charlist is a valid ObjectID. (In other words,
  is it 40 characters of lowercase hex?)
  """
  def valid?(s) when is_binary(s), do: String.length(s) == 20 && String.match?(s, ~r/^[0-9a-f]+$/)
  def valid?(b) when is_list(b), do: Enum.count(b) == 40 && Enum.all?(b, &valid_hex_digit?/1)

  defp valid_hex_digit?(c), do: (c >= ?0 && c <= ?9) || (c >= ?a && c <= ?f)
=======
  Return true if the string is a valid ObjectID. (In other words, is it 40 characters
  of lowercase hex?)
  """
  def valid?(s) when is_binary(s), do: String.length(s) == 40 && String.match?(s, ~r/^[0-9a-f]+$/)
>>>>>>> ba67c780

  @doc ~S"""
  Read a raw ObjectID from a byte list.

  Ignores any content in the byte list beyond the first 20 bytes.
  """
  def from_raw_bytes(b) when length(b) >= 20 do
    b
    |> Enum.take(20)
    |> :erlang.list_to_binary()
    |> Base.encode16(case: :lower)
  end

  @doc ~S"""
  Read an ObjectID from a hex string (charlist).

  If a valid ID is found, returns `{id, next}` where `id` is the matched ID string
  and `next` is the remainder of the charlist after the matched ID.

  If no such ID is found, returns `false`.
  """
  def from_hex_charlist(b) when is_list(b) do
    {maybe_id, remainder} = Enum.split(b, 40)

    if valid?(maybe_id),
      do: {maybe_id, remainder},
      else: false
  end

  @doc ~S"""
  Compute the git "name" of an object.

  `obj_type` is the type of the object. Must be one of the `obj_*()` values from
  `Xgit.Lib.Constants`.
  """
  def id_for(obj_type, data) when is_integer(obj_type) and is_list(data) do
    # FYI :sha in Erlang parlance == SHA-1.

    :sha
    |> :crypto.hash_init()
    |> :crypto.hash_update(Constants.encoded_type_string(obj_type))
    |> :crypto.hash_update(' ')
    |> :crypto.hash_update('#{Enum.count(data)}')
    |> :crypto.hash_update([0])
    |> :crypto.hash_update(data)
    |> :crypto.hash_final()
    |> Base.encode16()
    |> String.downcase()
  end
end<|MERGE_RESOLUTION|>--- conflicted
+++ resolved
@@ -17,20 +17,13 @@
   def zero, do: "0000000000000000000000000000000000000000"
 
   @doc ~S"""
-<<<<<<< HEAD
   Return true if the string or charlist is a valid ObjectID. (In other words,
   is it 40 characters of lowercase hex?)
   """
-  def valid?(s) when is_binary(s), do: String.length(s) == 20 && String.match?(s, ~r/^[0-9a-f]+$/)
+  def valid?(s) when is_binary(s), do: String.length(s) == 40 && String.match?(s, ~r/^[0-9a-f]+$/)
   def valid?(b) when is_list(b), do: Enum.count(b) == 40 && Enum.all?(b, &valid_hex_digit?/1)
 
   defp valid_hex_digit?(c), do: (c >= ?0 && c <= ?9) || (c >= ?a && c <= ?f)
-=======
-  Return true if the string is a valid ObjectID. (In other words, is it 40 characters
-  of lowercase hex?)
-  """
-  def valid?(s) when is_binary(s), do: String.length(s) == 40 && String.match?(s, ~r/^[0-9a-f]+$/)
->>>>>>> ba67c780
 
   @doc ~S"""
   Read a raw ObjectID from a byte list.
