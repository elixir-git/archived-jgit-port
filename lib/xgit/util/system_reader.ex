defprotocol Xgit.Util.SystemReader do
  @moduledoc ~S"""
  Behaviour to read values from the system.

  When writing unit tests, implementing this protocol with a custom module
  will allow the test code to simululate specific system variable values or
  other aspects of the user's global configuration.
  """
  @fallback_to_any true

  alias Xgit.Lib.Config

  @doc ~S"""
  Gets the hostname of the local host. If no hostname can be found, the
  hostname is set to the default value `"localhost"`.
  """
  @spec hostname(reader :: term) :: String.t()
  def hostname(reader \\ nil)

  @doc ~S"""
  Get value of the named system (environment) variable.
  """
  @spec get_env(reader :: term, variable :: String.t()) :: String.t()
  def get_env(reader \\ nil, variable)

  @doc ~S"""
  Open the git configuration found in the user home.
  """
  @spec user_config(reader :: term, parent_config :: Config.t()) :: Config.t()
  def user_config(reader \\ nil, parent_config \\ nil)

  @doc ~S"""
  Open the git configuration found in the system-wide "etc" directory.

  May return `nil` if no such configuration is present.
  """
  @spec system_config(reader :: term, parent_config :: Config.t()) :: Config.t() | nil
  def system_config(reader \\ nil, parent_config \\ nil)

  @doc ~S"""
  Get the current system time in milliseconds.
  """
  @spec current_time(reader :: term) :: number
  def current_time(reader \\ nil)

  @doc ~S"""
  Get clock instance preferred by this system.

  The return value should be a struct that implements `MonotonicClock`.
  """
  @spec clock(reader :: term) :: term
  def clock(reader \\ nil)

  @doc ~S"""
  Get the local time zone at a specific system-provided time.

  Time zone is expressed as a number of minutes +/- GMT offset.

  PORTING NOTE: Elixir does not have the depth of time-zone knowledge that is
  available in Java. For now, the abstraction is present, but the default
  system reader will always return 0 (GMT).
  """
  @spec timezone_at_time(reader :: term, time :: integer) :: integer
  def timezone_at_time(reader \\ nil, time)

  @doc ~S"""
  Get system time zone, possibly mocked for testing.

  Time zone is expressed as a number of minutes +/- GMT offset.

  PORTING NOTE: Elixir does not have the depth of time-zone knowledge that is
  available in Java. For now, the abstraction is present, but the default
  system reader will always return 0 (GMT).
  """
  @spec timezone(reader :: term) :: integer
  def timezone(reader \\ nil)

  # /**
  #  * Get the locale to use
  #  *
  #  * @return the locale to use
  #  * @since 1.2
  #  */
  # public Locale getLocale() {
  # 	return Locale.getDefault();
  # }

  # /**
  #  * Returns a simple date format instance as specified by the given pattern.
  #  *
  #  * @param pattern
  #  *            the pattern as defined in
  #  *            {@link java.text.SimpleDateFormat#SimpleDateFormat(String)}
  #  * @return the simple date format
  #  * @since 2.0
  #  */
  # public SimpleDateFormat getSimpleDateFormat(String pattern) {
  # 	return new SimpleDateFormat(pattern);
  # }

  # /**
  #  * Returns a simple date format instance as specified by the given pattern.
  #  *
  #  * @param pattern
  #  *            the pattern as defined in
  #  *            {@link java.text.SimpleDateFormat#SimpleDateFormat(String)}
  #  * @param locale
  #  *            locale to be used for the {@code SimpleDateFormat}
  #  * @return the simple date format
  #  * @since 3.2
  #  */
  # public SimpleDateFormat getSimpleDateFormat(String pattern, Locale locale) {
  # 	return new SimpleDateFormat(pattern, locale);
  # }

  # /**
  #  * Returns a date/time format instance for the given styles.
  #  *
  #  * @param dateStyle
  #  *            the date style as specified in
  #  *            {@link java.text.DateFormat#getDateTimeInstance(int, int)}
  #  * @param timeStyle
  #  *            the time style as specified in
  #  *            {@link java.text.DateFormat#getDateTimeInstance(int, int)}
  #  * @return the date format
  #  * @since 2.0
  #  */
  # public DateFormat getDateTimeInstance(int dateStyle, int timeStyle) {
  # 	return DateFormat.getDateTimeInstance(dateStyle, timeStyle);
  # }

  # /**
  #  * Whether we are running on Windows.
  #  *
  #  * @return true if we are running on Windows.
  #  */
  # public boolean isWindows() {
  # 	if (isWindows == null) {
  # 		String osDotName = getOsName();
  # 		isWindows = Boolean.valueOf(osDotName.startsWith("Windows")); //$NON-NLS-1$
  # 	}
  # 	return isWindows.booleanValue();
  # }

  # /**
  #  * Whether we are running on Mac OS X
  #  *
  #  * @return true if we are running on Mac OS X
  #  */
  # public boolean isMacOS() {
  # 	if (isMacOS == null) {
  # 		String osDotName = getOsName();
  # 		isMacOS = Boolean.valueOf(
  # 				"Mac OS X".equals(osDotName) || "Darwin".equals(osDotName)); //$NON-NLS-1$ //$NON-NLS-2$
  # 	}
  # 	return isMacOS.booleanValue();
  # }

  # /**
  #  * Check tree path entry for validity.
  #  * <p>
  #  * Scans a multi-directory path string such as {@code "src/main.c"}.
  #  *
  #  * @param path path string to scan.
  #  * @throws org.eclipse.jgit.errors.CorruptObjectException path is invalid.
  #  * @since 3.6
  #  */
  # public void checkPath(String path) throws CorruptObjectException {
  # 	platformChecker.checkPath(path);
  # }
end

defimpl Xgit.Util.SystemReader, for: Any do
  alias Xgit.Lib.Config
  alias Xgit.Storage.File.FileBasedConfig
  alias Xgit.Util.Time.MonotonicSystemClock

  def hostname(_) do
    {:ok, hostname} = :inet.gethostname()
    to_string(hostname)
  end

  def get_env(_, variable), do: System.get_env(variable)

  def user_config(nil, %Xgit.Lib.Config{config_pid: pid} = base_config) when is_pid(pid) do
    System.user_home!()
    |> Path.join(".gitconfig")
    |> FileBasedConfig.config_for_path(base_config: base_config)
  end

  def user_config(nil, nil) do
    System.user_home!()
    |> Path.join(".gitconfig")
    |> FileBasedConfig.config_for_path()
  end

<<<<<<< HEAD
  def user_config(_, base_config) do
    System.user_home!()
    |> Path.join(".gitconfig")
    |> FileBasedConfig.config_for_path(base_config: base_config)
  end

=======
>>>>>>> 7b16d319
  def system_config(_, nil), do: Config.new()
  # PORTING NOTE: For now, we're going to ignore the system configuration file.
  # Likely use cases for xgit (as a server product) suggest system git configuration
  # should be ignored in favor of explicit configuration. A PR is welcome if this
  # decision doesn't make sense.

  def current_time(_), do: System.os_time(:millisecond)

  def clock(_), do: %MonotonicSystemClock{}

  def timezone_at_time(_, _time), do: 0
  def timezone(_), do: 0
  # PORTING NOTE: Elixir does not have the depth of time-zone knowledge that is
  # available in Java. For now, the abstraction is present, but the default
  # system reader will always return 0 (GMT).
end<|MERGE_RESOLUTION|>--- conflicted
+++ resolved
@@ -194,15 +194,6 @@
     |> FileBasedConfig.config_for_path()
   end
 
-<<<<<<< HEAD
-  def user_config(_, base_config) do
-    System.user_home!()
-    |> Path.join(".gitconfig")
-    |> FileBasedConfig.config_for_path(base_config: base_config)
-  end
-
-=======
->>>>>>> 7b16d319
   def system_config(_, nil), do: Config.new()
   # PORTING NOTE: For now, we're going to ignore the system configuration file.
   # Likely use cases for xgit (as a server product) suggest system git configuration
